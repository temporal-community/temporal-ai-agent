from models.tool_definitions import ToolDefinition, ToolArgument
# ----- System tools -----
list_agents_tool = ToolDefinition(
    name="ListAgents",
    description="List available agents to interact with, pulled from goal_registry. ",
    arguments=[],
)

change_goal_tool = ToolDefinition(
    name="ChangeGoal",
    description="Change the goal of the active agent. ",
    arguments=[
        ToolArgument(
            name="goalID",
            type="string",
            description="Which goal to change to",
        ),
    ],
)
<<<<<<< HEAD

give_hint_tool = ToolDefinition(
    name="GiveHint",
    description="Give a hint to the user regarding the location of the pirate treasure. Use previous conversation to determine the hint_total, it should initially be 0 ",
    arguments=[        
        ToolArgument(
            name="hint_total",
            type="number",
            description="How many hints have been given",
        ),],
)

=======

give_hint_tool = ToolDefinition(
    name="GiveHint",
    description="Give a hint to the user regarding the location of the pirate treasure. Use previous conversation to determine the hint_total, it should initially be 0 ",
    arguments=[        
        ToolArgument(
            name="hint_total",
            type="number",
            description="How many hints have been given",
        ),],
)

>>>>>>> 6f9079ba
guess_location_tool = ToolDefinition(
    name="GuessLocation",
    description="Allow the user to guess the location (in the form of an address) of the pirate treasure. ",
    arguments=[
        ToolArgument(
            name="address",
            type="string",
            description="Address at which the user is guessing the treasure is located",
        ),
        ToolArgument(
            name="city",
            type="string",
            description="City at which the user is guessing the treasure is located",
        ),
        ToolArgument(
            name="state",
            type="string",
            description="State at which the user is guessing the treasure is located",
        ),
    ],
)

# ----- Travel use cases tools -----
search_flights_tool = ToolDefinition(
    name="SearchFlights",
    description="Search for return flights from an origin to a destination within a date range (dateDepart, dateReturn).",
    arguments=[
        ToolArgument(
            name="origin",
            type="string",
            description="Airport or city (infer airport code from city and store)",
        ),
        ToolArgument(
            name="destination",
            type="string",
            description="Airport or city code for arrival (infer airport code from city and store)",
        ),
        ToolArgument(
            name="dateDepart",
            type="ISO8601",
            description="Start of date range in human readable format, when you want to depart",
        ),
        ToolArgument(
            name="dateReturn",
            type="ISO8601",
            description="End of date range in human readable format, when you want to return",
        ),
    ],
)

search_trains_tool = ToolDefinition(
    name="SearchTrains",
    description="Search for trains between two English cities. Returns a list of train information for the user to choose from.",
    arguments=[
        ToolArgument(
            name="origin",
            type="string",
            description="The city or place to depart from",
        ),
        ToolArgument(
            name="destination",
            type="string",
            description="The city or place to arrive at",
        ),
        ToolArgument(
            name="outbound_time",
            type="ISO8601",
            description="The date and time to search for outbound trains. If time of day isn't asked for, assume a decent time of day/evening for the outbound journey",
        ),
        ToolArgument(
            name="return_time",
            type="ISO8601",
            description="The date and time to search for return trains. If time of day isn't asked for, assume a decent time of day/evening for the inbound journey",
        ),
    ],
)

book_trains_tool = ToolDefinition(
    name="BookTrains",
    description="Books train tickets. Returns a booking reference.",
    arguments=[
        ToolArgument(
            name="train_ids",
            type="string",
            description="The IDs of the trains to book, comma separated",
        ),
    ],
)

create_invoice_tool = ToolDefinition(
    name="CreateInvoice",
    description="Generate an invoice for the items described for the total inferred by the conversation history so far. Returns URL to invoice.",
    arguments=[
        ToolArgument(
            name="amount",
            type="float",
            description="The total cost to be invoiced. Infer this from the conversation history.",
        ),
        ToolArgument(
            name="tripDetails",
            type="string",
            description="A description of the item details to be invoiced, inferred from the conversation history.",
        ),
    ],
)

search_fixtures_tool = ToolDefinition(
    name="SearchFixtures",
    description="Search for upcoming fixtures for a given team within a date range inferred from the user's description. Valid teams this 24/25 season are Arsenal FC, Aston Villa FC, AFC Bournemouth, Brentford FC, Brighton & Hove Albion FC, Chelsea FC, Crystal Palace FC, Everton FC, Fulham FC, Ipswich Town FC, Leicester City FC, Liverpool FC, Manchester City FC, Manchester United FC, Newcastle United FC, Nottingham Forest FC, Southampton FC, Tottenham Hotspur FC, West Ham United FC, Wolverhampton Wanderers FC",
    arguments=[
        ToolArgument(
            name="team",
            type="string",
            description="The full name of the team to search for.",
        ),
        ToolArgument(
            name="date_from",
            type="string",
            description="The start date in format (YYYY-MM-DD) for the fixture search inferred from the user's request (e.g. mid-March).",
        ),
        ToolArgument(
            name="date_to",
            type="string",
            description="The end date in format (YYYY-MM-DD) for the fixture search (e.g. 'the last week of May').",
        ),
    ],
)

find_events_tool = ToolDefinition(
    name="FindEvents",
    description="Find upcoming events to travel to a given city (e.g., 'Melbourne') and a date or month. "
    "It knows about events in Oceania only (e.g. major Australian and New Zealand cities). "
    "It will search 1 month either side of the month provided. "
    "Returns a list of events. ",
    arguments=[
        ToolArgument(
            name="city",
            type="string",
            description="Which city to search for events",
        ),
        ToolArgument(
            name="month",
            type="string",
            description="The month to search for events (will search 1 month either side of the month provided)",
        ),
    ],
)

# ----- HR use cases tools -----
current_pto_tool = ToolDefinition(
    name="CurrentPTO",
    description="Find how much PTO a user currently has accrued. "
    "Returns the number of hours and (calculated) number of days of PTO. ",
    arguments=[
        ToolArgument(
            name="email",
            type="string",
            description="email address of user",
        ),
    ],
)

future_pto_calc_tool = ToolDefinition(
    name="FuturePTOCalc",
    description="Calculate if the user will have enough PTO as of their proposed date to accommodate the request. The proposed start and end dates should be in the future. "
    "Returns a boolean enough_pto and how many hours of PTO they will have remaining if they take the proposed dates. ",
    arguments=[
        ToolArgument(
            name="start_date",
            type="string",
            description="Start date of proposed PTO, sent in the form yyyy-mm-dd",
        ),
        ToolArgument(
            name="end_date",
            type="string",
            description="End date of proposed PTO, sent in the form yyyy-mm-dd",
        ),
        ToolArgument(
            name="email",
            type="string",
            description="email address of user",
        ),
    ],
)

book_pto_tool = ToolDefinition(
    name="BookPTO",
    description="Book PTO start and end date. Either 1) makes calendar item, or 2) sends calendar invite to self and boss? "
    "Returns a success indicator. ",
    arguments=[
        ToolArgument(
            name="start_date",
            type="string",
            description="Start date of proposed PTO, sent in the form yyyy-mm-dd",
        ),
        ToolArgument(
            name="end_date",
            type="string",
            description="End date of proposed PTO, sent in the form yyyy-mm-dd",
        ),
        ToolArgument(
            name="email",
            type="string",
            description="Email address of user, used to look up current PTO",
        ),
        ToolArgument(
            name="userConfirmation",
            type="string",
            description="Indication of user's desire to book PTO",
        ),
    ],
)

paycheck_bank_integration_status_check = ToolDefinition(
    name="CheckPayBankStatus",
    description="Check status of Bank Integration for Paychecks. "
    "Returns the status of the bank integration, connected or disconnected. ",
    arguments=[
        ToolArgument(
            name="email",
            type="string",
            description="email address of user",
        ),
    ],
)

# ----- Financial use cases tools -----
financial_check_account_is_valid = ToolDefinition(
    name="FinCheckAccountIsValid",
    description="Check if an account is valid by email address or account ID. "
    "Returns the account status, valid or invalid. ",
    arguments=[
        ToolArgument(
            name="email",
            type="string",
            description="email address of user",
        ),
        ToolArgument(
            name="account_id",
            type="string",
            description="account ID of user",
        ),
    ],
)

financial_get_account_balances = ToolDefinition(
    name="FinCheckAccountBalance",
    description="Get account balance for your accounts. "
    "Returns the account balances of your accounts. ",
    
    arguments=[
        ToolArgument(
            name="accountkey",
            type="string",
            description="email address or account ID of user",
        ),
    ],
)

financial_move_money = ToolDefinition(
    name="FinMoveMoneyOrder",
    description="Execute a money movement order. "
    "Returns the status of the order and the account balance of the account money was moved from. ",
    
    arguments=[
        ToolArgument(
            name="accountkey",
            type="string",
            description="email address or account ID of user",
        ),
         ToolArgument(
            name="accounttype",
            type="string",
            description="account type, such as checking or savings",
        ),        
         ToolArgument(
            name="amount",
            type="string",
            description="amount to move in the order",
        ),
                
         ToolArgument(
            name="destinationaccount",
            type="string",
            description="account number to move the money to",
        ),
    ],
)

<<<<<<< HEAD
financial_submit_loan_approval = ToolDefinition(
    name="FinCheckAccountSubmitLoanApproval",
    description="Submit a loan application. "
    "Returns the loan status. ",
    
    arguments=[
        ToolArgument(
            name="accountkey",
            type="string",
            description="email address or account ID of user",
        ),  
         ToolArgument(
            name="amount",
            type="string",
            description="amount requested for the loan",
=======
# ----- ECommerce Use Case Tools -----
ecomm_list_orders = ToolDefinition(
    name="ListOrders",
    description="Get all orders for a certain email address.",
    arguments=[
        ToolArgument(
            name="email_address",
            type="string",
            description="Email address of user by which to find orders",
        ),
    ],
)

ecomm_get_order = ToolDefinition(
    name="GetOrder",
    description="Get infromation about an order by order ID.",
    arguments=[
        ToolArgument(
            name="order_id",
            type="string",
            description="ID of order to determine status of",
        ),
    ],
)

ecomm_track_package = ToolDefinition(
    name="TrackPackage",
    description="Get tracking information for a package by shipping provider and tracking ID",
    arguments=[
        ToolArgument(
            name="tracking_id",
            type="string",
            description="ID of package to track",
        ),
        ToolArgument(
            name="userConfirmation",
            type="string",
            description="Indication of user's desire to get package tracking information",
>>>>>>> 6f9079ba
        ),
    ],
)<|MERGE_RESOLUTION|>--- conflicted
+++ resolved
@@ -17,7 +17,6 @@
         ),
     ],
 )
-<<<<<<< HEAD
 
 give_hint_tool = ToolDefinition(
     name="GiveHint",
@@ -30,20 +29,6 @@
         ),],
 )
 
-=======
-
-give_hint_tool = ToolDefinition(
-    name="GiveHint",
-    description="Give a hint to the user regarding the location of the pirate treasure. Use previous conversation to determine the hint_total, it should initially be 0 ",
-    arguments=[        
-        ToolArgument(
-            name="hint_total",
-            type="number",
-            description="How many hints have been given",
-        ),],
-)
-
->>>>>>> 6f9079ba
 guess_location_tool = ToolDefinition(
     name="GuessLocation",
     description="Allow the user to guess the location (in the form of an address) of the pirate treasure. ",
@@ -333,7 +318,6 @@
     ],
 )
 
-<<<<<<< HEAD
 financial_submit_loan_approval = ToolDefinition(
     name="FinCheckAccountSubmitLoanApproval",
     description="Submit a loan application. "
@@ -349,7 +333,7 @@
             name="amount",
             type="string",
             description="amount requested for the loan",
-=======
+
 # ----- ECommerce Use Case Tools -----
 ecomm_list_orders = ToolDefinition(
     name="ListOrders",
@@ -388,7 +372,6 @@
             name="userConfirmation",
             type="string",
             description="Indication of user's desire to get package tracking information",
->>>>>>> 6f9079ba
         ),
     ],
 )