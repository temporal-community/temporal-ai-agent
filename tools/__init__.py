--- conflicted
+++ resolved
@@ -16,14 +16,11 @@
 from .fin.check_account_valid import check_account_valid
 from .fin.get_account_balances import get_account_balance
 from .fin.move_money import move_money
-<<<<<<< HEAD
 from .fin.submit_loan_application import submit_loan_application
-=======
 
 from .ecommerce.get_order import get_order
 from .ecommerce.track_package import track_package
 from .ecommerce.list_orders import list_orders
->>>>>>> 6f9079ba
 
 from .give_hint import give_hint
 from .guess_location import guess_location
@@ -61,19 +58,15 @@
     if tool_name == "FinCheckAccountBalance":
         return get_account_balance    
     if tool_name == "FinMoveMoneyOrder":
-<<<<<<< HEAD
         return move_money
     if tool_name == "FinCheckAccountSubmitLoanApproval":
         return submit_loan_application    
-=======
-        return move_money    
     if tool_name == "GetOrder":
         return get_order
     if tool_name == "TrackPackage":
         return track_package
     if tool_name == "ListOrders":
         return list_orders     
->>>>>>> 6f9079ba
     if tool_name == "GiveHint":
         return give_hint
     if tool_name == "GuessLocation":
