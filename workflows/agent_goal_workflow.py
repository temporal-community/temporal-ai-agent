from collections import deque
from datetime import timedelta
import importlib
from typing import Dict, Any, Union, List, Optional, Deque, TypedDict

from temporalio.common import RetryPolicy
from temporalio import workflow

from models.data_types import ConversationHistory, NextStep, ValidationInput
from models.tool_definitions import AgentGoal
from workflows.workflow_helpers import LLM_ACTIVITY_START_TO_CLOSE_TIMEOUT, \
    LLM_ACTIVITY_SCHEDULE_TO_CLOSE_TIMEOUT
from workflows import workflow_helpers as helpers

with workflow.unsafe.imports_passed_through():
    from activities.tool_activities import ToolActivities
    from prompts.agent_prompt_generators import (
        generate_genai_prompt
    )
    from models.data_types import (
        CombinedInput,
        ToolPromptInput,
    )
    from tools.goal_registry import goal_match_train_invoice, goal_event_flight_invoice, goal_choose_agent_type

# Constants
MAX_TURNS_BEFORE_CONTINUE = 250

class ToolData(TypedDict, total=False):
    next: NextStep
    tool: str
    args: Dict[str, Any]
    response: str

@workflow.defn
class AgentGoalWorkflow:
    """Workflow that manages tool execution with user confirmation and conversation history."""

    def __init__(self) -> None:
        self.conversation_history: ConversationHistory = {"messages": []}
        self.prompt_queue: Deque[str] = deque()
        self.conversation_summary: Optional[str] = None
        self.chat_ended: bool = False
        self.tool_data: Optional[ToolData] = None
        self.confirm: bool = False
        self.tool_results: List[Dict[str, Any]] = []
        self.goal: AgentGoal = {"tools": []}

    # see ../api/main.py#temporal_client.start_workflow() for how the input parameters are set
    @workflow.run
    async def run(self, combined_input: CombinedInput) -> str:
        """Main workflow execution method."""
        # setup phase, starts with blank tool_params and agent_goal prompt as defined in tools/goal_registry.py
        params = combined_input.tool_params
        self.goal = combined_input.agent_goal

        # add message from sample conversation provided in tools/goal_registry.py, if it exists
        if params and params.conversation_summary:
            self.add_message("conversation_summary", params.conversation_summary)
            self.conversation_summary = params.conversation_summary

        if params and params.prompt_queue:
            self.prompt_queue.extend(params.prompt_queue)

        waiting_for_confirm = False 
        current_tool = None

        # This is the main interactive loop. Main responsibilities:
        #   - Selecting and changing goals as directed by the user
        #   - reacting to user input (from signals) 
        #   - calling activities to determine next steps and prompts
        #   - executing the selected tools 
        while True:
            # wait indefinitely for input from signals - user_prompt, end_chat, or confirm as defined below
            await workflow.wait_condition(
                lambda: bool(self.prompt_queue) or self.chat_ended or self.confirm
            )

            # handle chat-end signal
            if self.chat_ended:
                workflow.logger.info("Chat ended.")
                
                return f"{self.conversation_history}"

            # execute tool 
            if self.confirm and waiting_for_confirm and current_tool and self.tool_data:
                self.confirm = False
                waiting_for_confirm = False

                confirmed_tool_data = self.tool_data.copy()
                confirmed_tool_data["next"] = "user_confirmed_tool_run"
                self.add_message("user_confirmed_tool_run", confirmed_tool_data)

                # execute the tool by key as defined in tools/__init__.py
                await helpers.handle_tool_execution(
                    current_tool,
                    self.tool_data,
                    self.tool_results,
                    self.add_message,
                    self.prompt_queue
                )

                #set new goal if we should
                if len(self.tool_results) > 0 and "new_goal" in self.tool_results[-1].keys() and "ChangeGoal" in self.tool_results[-1].values():
                    
                    new_goal = self.tool_results[-1].get("new_goal")
                    workflow.logger.warning(f"Booya new goal!: {new_goal}")
                    self.change_goal(new_goal)
                continue

            # push messages to UI if there are any
            if self.prompt_queue:
                prompt = self.prompt_queue.popleft()
                if not prompt.startswith("###"):
                    self.add_message("user", prompt)

                    # Validate the prompt before proceeding
                    validation_input = ValidationInput(
                        prompt=prompt,
                        conversation_history=self.conversation_history,
                        agent_goal=self.goal,
                    )
                    validation_result = await workflow.execute_activity(
                        ToolActivities.agent_validatePrompt,
                        args=[validation_input],
                        schedule_to_close_timeout=LLM_ACTIVITY_SCHEDULE_TO_CLOSE_TIMEOUT,
                        start_to_close_timeout=LLM_ACTIVITY_START_TO_CLOSE_TIMEOUT,
                        retry_policy=RetryPolicy(
                            initial_interval=timedelta(seconds=5), backoff_coefficient=1
                        ),
                    )

                    #If validation fails, provide that feedback to the user - i.e., "your words make no sense, human"
                    if not validation_result.validationResult:
                        workflow.logger.warning(
                            f"Prompt validation failed: {validation_result.validationFailedReason}"
                        )
                        self.add_message(
                            "agent", validation_result.validationFailedReason
                        )
                        continue

                # Proceed with generating the context and prompt
                context_instructions = generate_genai_prompt(
                    self.goal, self.conversation_history, self.tool_data
                )

                prompt_input = ToolPromptInput(
                    prompt=prompt,
                    context_instructions=context_instructions,
                )

<<<<<<< HEAD
                # connect to LLM and get it to create a prompt for the user about the tool
=======
>>>>>>> f13ed70b
                tool_data = await workflow.execute_activity(
                    ToolActivities.agent_toolPlanner,
                    prompt_input,
                    schedule_to_close_timeout=LLM_ACTIVITY_SCHEDULE_TO_CLOSE_TIMEOUT,
                    start_to_close_timeout=LLM_ACTIVITY_START_TO_CLOSE_TIMEOUT,
                    retry_policy=RetryPolicy(
                        initial_interval=timedelta(seconds=5), backoff_coefficient=1
                    ),
                )
                self.tool_data = tool_data

                # move forward in the tool chain
                next_step = tool_data.get("next")
                current_tool = tool_data.get("tool")

                if next_step == "confirm" and current_tool:
                    args = tool_data.get("args", {})
                    if await helpers.handle_missing_args(current_tool, args, tool_data, self.prompt_queue):
                        continue

                    waiting_for_confirm = True
                    self.confirm = False
                    workflow.logger.info("Waiting for user confirm signal...")

                # todo probably here we can set the next step to be change-goal 
                elif next_step == "done":
                    workflow.logger.info("All steps completed. Exiting workflow.")
                    self.add_message("agent", tool_data)
                    return str(self.conversation_history)

                self.add_message("agent", tool_data)
                await helpers.continue_as_new_if_needed(
                    self.conversation_history,
                    self.prompt_queue,
                    self.goal,
                    MAX_TURNS_BEFORE_CONTINUE,
                    self.add_message
                )

    #Signal that comes from api/main.py via a post to /send-prompt
    @workflow.signal
    async def user_prompt(self, prompt: str) -> None:
        """Signal handler for receiving user prompts."""
        if self.chat_ended:
            workflow.logger.warn(f"Message dropped due to chat closed: {prompt}")
            return
        self.prompt_queue.append(prompt)

    #Signal that comes from api/main.py via a post to /confirm
    @workflow.signal
    async def confirm(self) -> None:
        """Signal handler for user confirmation of tool execution."""
        workflow.logger.info("Received user confirmation")
        self.confirm = True

    #Signal that comes from api/main.py via a post to /end-chat
    @workflow.signal
    async def end_chat(self) -> None:
        """Signal handler for ending the chat session."""
        self.chat_ended = True

    @workflow.query
    def get_conversation_history(self) -> ConversationHistory:
        """Query handler to retrieve the full conversation history."""
        return self.conversation_history
    
    @workflow.query
    def get_agent_goal(self) -> AgentGoal:
        """Query handler to retrieve the current goal of the agent."""
        return self.goal

    @workflow.query
    def get_summary_from_history(self) -> Optional[str]:
        """Query handler to retrieve the conversation summary if available. 
        Used only for continue as new of the workflow."""
        return self.conversation_summary

    @workflow.query
    def get_latest_tool_data(self) -> Optional[ToolData]:
        """Query handler to retrieve the latest tool data response if available."""
        return self.tool_data

    def add_message(self, actor: str, response: Union[str, Dict[str, Any]]) -> None:
        """Add a message to the conversation history.

        Args:
            actor: The entity that generated the message (e.g., "user", "agent")
            response: The message content, either as a string or structured data
        """
        if isinstance(response, dict):
            response_str = str(response)
            workflow.logger.debug(f"Adding {actor} message: {response_str[:100]}...")
        else:
            workflow.logger.debug(f"Adding {actor} message: {response[:100]}...")

        self.conversation_history["messages"].append(
            {"actor": actor, "response": response}
        )

    def change_goal(self, goal: str) -> None:
        goals = {
            "goal_match_train_invoice": goal_match_train_invoice,
            "goal_event_flight_invoice": goal_event_flight_invoice,
            "goal_choose_agent_type": goal_choose_agent_type,
        }

        if goal is not None:
            self.goal = goals.get(goal)
            workflow.logger.warning("Changed goal to " + goal)
        #todo reset goal or tools if this doesn't work or whatever<|MERGE_RESOLUTION|>--- conflicted
+++ resolved
@@ -150,10 +150,7 @@
                     context_instructions=context_instructions,
                 )
 
-<<<<<<< HEAD
                 # connect to LLM and get it to create a prompt for the user about the tool
-=======
->>>>>>> f13ed70b
                 tool_data = await workflow.execute_activity(
                     ToolActivities.agent_toolPlanner,
                     prompt_input,
