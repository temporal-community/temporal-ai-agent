--- conflicted
+++ resolved
@@ -134,11 +134,7 @@
                 prompt_input = ToolPromptInput(prompt=prompt, context_instructions=context_instructions)
 
                 # connect to LLM and execute to get next steps
-<<<<<<< HEAD
-                tool_data = await workflow.execute_activity(
-=======
                 tool_data = await workflow.execute_activity_method(
->>>>>>> 7b52b8a8
                     ToolActivities.agent_toolPlanner,
                     prompt_input,
                     schedule_to_close_timeout=LLM_ACTIVITY_SCHEDULE_TO_CLOSE_TIMEOUT,
@@ -214,7 +210,7 @@
 
     #Signal that comes from api/main.py via a post to /confirm
     @workflow.signal
-    async def confirmed(self) -> None:
+    async def confirm(self) -> None:
         """Signal handler for user confirmation of tool execution."""
         workflow.logger.info("Received user signal: confirmation")
         self.confirmed = True
@@ -320,14 +316,9 @@
     async def lookup_wf_env_settings(self, combined_input: CombinedInput)->None:
         env_lookup_input = EnvLookupInput(
             show_confirm_env_var_name = "SHOW_CONFIRM", 
-<<<<<<< HEAD
-            show_confirm_default = True)
-        env_output:EnvLookupOutput = await workflow.execute_activity(
-=======
             show_confirm_default = True,
         )
         env_output:EnvLookupOutput = await workflow.execute_activity_method(
->>>>>>> 7b52b8a8
             ToolActivities.get_wf_env_vars, 
             env_lookup_input,
             start_to_close_timeout=LLM_ACTIVITY_START_TO_CLOSE_TIMEOUT,
@@ -372,7 +363,6 @@
     # also don't forget you can look at the workflow itself and do queries if you want
     def print_useful_workflow_vars(self, status_or_step:str) -> None:
         print(f"***{status_or_step}:***")
-<<<<<<< HEAD
         if self.tool_data:
             print(f"force confirm? {self.tool_data['force_confirm']}")
             print(f"next step: {self.tool_data.get('next')}")
@@ -380,11 +370,4 @@
         else:
             print("no tool data initialized yet")
         print(f"self.confirmed: {self.confirmed}")
-=======
-        print(f"force confirm? {self.tool_data['force_confirm']}")
-        print(f"next step: {self.tool_data.get('next')}")
-        print(f"current_tool: {self.tool_data.get('tool')}")
-        print(f"self.confirm: {self.confirmed}")
-        print(f"waiting_for_confirm (about to be set to true): {self.waiting_for_confirm}")
->>>>>>> 7b52b8a8
     