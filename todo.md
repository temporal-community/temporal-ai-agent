--- conflicted
+++ resolved
@@ -39,12 +39,7 @@
 [ ] customize prompts in [workflow to manage scenario](./workflows/tool_workflow.py)<br />
 [ ] add in new tools? <br />
 
-<<<<<<< HEAD
 [ ] non-retry the api key error - "Invalid API Key provided: sk_test_**J..." and "AuthenticationError" <br />
 [ ] make it so you can yeet yourself out of a goal and pick a new one <br />
-=======
-[ ] non-retry the api key error - "Invalid API Key provided: sk_test_**J..." and "AuthenticationError"
-[ ] make it so you can yeet yourself out of a goal and pick a new one
 
-[ ] add visual feedback when workflow starting
->>>>>>> 380581b0
+[ ] add visual feedback when workflow starting