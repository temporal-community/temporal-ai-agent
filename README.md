# Temporal AI Agent

This demo shows a multi-turn conversation with an AI agent running inside a Temporal workflow. The purpose of the agent is to collect information towards a goal, running tools along the way. There's a simple DSL input for collecting information (currently set up to use mock functions to search for public events, search for flights around those events, then create a test Stripe invoice for the trip).

The AI will respond with clarifications and ask for any missing information to that goal. You can configure it to use [ChatGPT 4o](https://openai.com/index/hello-gpt-4o/), [Anthropic Claude](https://www.anthropic.com/claude), [Google Gemini](https://gemini.google.com), [Deepseek-V3](https://www.deepseek.com/), [Grok](https://docs.x.ai/docs/overview) or a local LLM of your choice using [Ollama](https://ollama.com).

It's really helpful to [watch the demo (5 minute YouTube video)](https://www.youtube.com/watch?v=GEXllEH2XiQ) to understand how interaction works.

[![Watch the demo](./assets/agent-youtube-screenshot.jpeg)](https://www.youtube.com/watch?v=GEXllEH2XiQ)

## Why Temporal?
There are a lot of AI and Agentic AI tools out there, and more on the way. But why Temporal? Temporal gives this system reliablity, state management, a code-first approach that we really like, built-in observability and easy error handling.
For more, check out [architecture-decisions](./architecture-decisions.md).

## Setup and Configuration
See [the Setup guide](./setup.md).

## Customizing Interaction & Tools
See [the guide to adding goals and tools](./adding-goals-and-tools.md).

## Architecture
See [the architecture guide](./architecture.md).

<<<<<<< HEAD
## Productionalization & Adding Features
- In a prod setting, I would need to ensure that payload data is stored separately (e.g. in S3 or a noSQL db - the claim-check pattern), or otherwise 'garbage collected'. Without these techniques, long conversations will fill up the workflow's conversation history, and start to breach Temporal event history payload limits.
- A single worker can easily support many workflows - setting workflow ID differently would enable this.
- Continue-as-new shouldn't be a big consideration for this use case (as it would take many conversational turns to trigger). Regardless, we should verify that it's able to carry the agent state over to the new workflow execution.
- Perhaps the UI should show when the LLM response is being retried (i.e. activity retry attempt because the LLM provided bad output)
- Tests would be nice! [See tests](./tests/).
=======
The agent can be configured to pursue different goals using the `AGENT_GOAL` environment variable in your `.env` file.

#### Goal: Find an event in Australia / New Zealand, book flights to it and invoice the user for the cost
- `AGENT_GOAL=goal_event_flight_invoice` (default) - Helps users find events, book flights, and arrange train travel with invoice generation
    - This is the scenario in the video above

#### Goal: Find a Premier League match, book train tickets to it and invoice the user for the cost
- `AGENT_GOAL=goal_match_train_invoice` - Focuses on Premier League match attendance with train booking and invoice generation
    - This goal was part of [Temporal's Replay 2025 conference keynote demo](https://www.youtube.com/watch?v=YDxAWrIBQNE)
    - Note, there is failure built in to this demo (the train booking step) to show how the agent can handle failures and retry. See Tool Configuration below for details.

If not specified, the agent defaults to `goal_event_flight_invoice`. Each goal comes with its own set of tools and conversation flows designed for specific use cases. You can examine `tools/goal_registry.py` to see the detailed configuration of each goal.

See the next section for tool configuration for each goal.

### Tool Configuration

#### Agent Goal: goal_event_flight_invoice (default)
* The agent uses a mock function to search for events. This has zero configuration.
* By default the agent uses a mock function to search for flights.
    * If you want to use the real flights API, go to `tools/search_flights.py` and replace the `search_flights` function with `search_flights_real_api` that exists in the same file.
    * It's free to sign up at [RapidAPI](https://rapidapi.com/apiheya/api/sky-scrapper)
    * This api might be slow to respond, so you may want to increase the start to close timeout, `TOOL_ACTIVITY_START_TO_CLOSE_TIMEOUT` in `workflows/workflow_helpers.py`
* Requires a Stripe key for the `create_invoice` tool. Set this in the `STRIPE_API_KEY` environment variable in .env
    * It's free to sign up and get a key at [Stripe](https://stripe.com/)
        * Set permissions for read-write on: `Credit Notes, Invoices, Customers and Customer Sessions`
    * If you're lazy go to `tools/create_invoice.py` and replace the `create_invoice` function with the mock `create_invoice_example` that exists in the same file.

#### Agent Goal: goal_match_train_invoice
NOTE: This goal was developed for an on-stage demo and has failure (and its resolution) built in to show how the agent can handle failures and retry.
* Finding a match requires a key from [Football Data](https://www.football-data.org). Sign up for a free account, then see the 'My Account' page to get your API token. Set `FOOTBALL_DATA_API_KEY` to this value.
    * If you're lazy go to `tools/search_fixtures.py` and replace the `search_fixtures` function with the mock `search_fixtures_example` that exists in the same file.
* We use a mock function to search for trains. Start the train API server to use the real API: `python thirdparty/train_api.py`
* * The train activity is 'enterprise' so it's written in C# and requires a .NET runtime. See the [.NET backend](#net-(enterprise)-backend) section for details on running it.
* Requires a Stripe key for the `create_invoice` tool. Set this in the `STRIPE_API_KEY` environment variable in .env
    * It's free to sign up and get a key at [Stripe](https://stripe.com/)
    * If you're lazy go to `tools/create_invoice.py` and replace the `create_invoice` function with the mock `create_invoice_example` that exists in the same file.

### LLM Provider Configuration

The agent can use OpenAI's GPT-4o, Google Gemini, Anthropic Claude, or a local LLM via Ollama. Set the `LLM_PROVIDER` environment variable in your `.env` file to choose the desired provider:

- `LLM_PROVIDER=openai` for OpenAI's GPT-4o
- `LLM_PROVIDER=google` for Google Gemini
- `LLM_PROVIDER=anthropic` for Anthropic Claude
- `LLM_PROVIDER=deepseek` for DeepSeek-V3
- `LLM_PROVIDER=ollama` for running LLMs via [Ollama](https://ollama.ai) (not recommended for this use case)

### Option 1: OpenAI

If using OpenAI, ensure you have an OpenAI key for the GPT-4o model. Set this in the `OPENAI_API_KEY` environment variable in `.env`.

### Option 2: Google Gemini

To use Google Gemini:

1. Obtain a Google API key and set it in the `GOOGLE_API_KEY` environment variable in `.env`.
2. Set `LLM_PROVIDER=google` in your `.env` file.

### Option 3: Anthropic Claude (recommended)

I find that Claude Sonnet 3.5 performs better than the other hosted LLMs for this use case.

To use Anthropic:

1. Obtain an Anthropic API key and set it in the `ANTHROPIC_API_KEY` environment variable in `.env`.
2. Set `LLM_PROVIDER=anthropic` in your `.env` file.

### Option 4: Deepseek-V3

To use Deepseek-V3:

1. Obtain a Deepseek API key and set it in the `DEEPSEEK_API_KEY` environment variable in `.env`.
2. Set `LLM_PROVIDER=deepseek` in your `.env` file.

### Option 5: Local LLM via Ollama (not recommended)

To use a local LLM with Ollama:

1. Install [Ollama](https://ollama.com) and the [Qwen2.5 14B](https://ollama.com/library/qwen2.5) model.
   - Run `ollama run <OLLAMA_MODEL_NAME>` to start the model. Note that this model is about 9GB to download.
   - Example: `ollama run qwen2.5:14b`

2. Set `LLM_PROVIDER=ollama` in your `.env` file and `OLLAMA_MODEL_NAME` to the name of the model you installed.

Note: I found the other (hosted) LLMs to be MUCH more reliable for this use case. However, you can switch to Ollama if desired, and choose a suitably large model if your computer has the resources.

## Configuring Temporal Connection

By default, this application will connect to a local Temporal server (`localhost:7233`) in the default namespace, using the `agent-task-queue` task queue. You can override these settings in your `.env` file.

### Use Temporal Cloud

See [.env.example](.env.example) for details on connecting to Temporal Cloud using mTLS or API key authentication.

[Sign up for Temporal Cloud](https://temporal.io/get-cloud)

### Use a local Temporal Dev Server

On a Mac
```bash
brew install temporal
temporal server start-dev
```
See the [Temporal documentation](https://learn.temporal.io/getting_started/python/dev_environment/) for other platforms.


## Running the Application

### Python Backend

Requires [Poetry](https://python-poetry.org/) to manage dependencies.

1. `python -m venv venv`

2. `source venv/bin/activate`

3. `poetry install`

Run the following commands in separate terminal windows:

1. Start the Temporal worker:
```bash
poetry run python scripts/run_worker.py
```

2. Start the API server:
```bash
poetry run uvicorn api.main:app --reload
```
Access the API at `/docs` to see the available endpoints.

### React UI
Start the frontend:
```bash
cd frontend
npm install
npx vite
```
Access the UI at `http://localhost:5173`

### Python Search Trains API
> Agent Goal: goal_match_train_invoice only

Required to search and book trains!
```bash
poetry run python thirdparty/train_api.py

# example url
# http://localhost:8080/api/search?from=london&to=liverpool&outbound_time=2025-04-18T09:00:00&inbound_time=2025-04-20T09:00:00
```

### Python Train Legacy Worker
> Agent Goal: goal_match_train_invoice only

These are Python activities that fail (raise NotImplemented) to show how Temporal handles a failure. You can run these activities with.

```bash
poetry run python scripts/run_legacy_worker.py 
```

The activity will fail and be retried infinitely. To rescue the activity (and its corresponding workflows), kill the worker and run the .NET one in the section below.

### .NET (enterprise) Worker ;)
> Agent Goal: goal_match_train_invoice only
>>>>>>> 10acca51

See [the todo](./todo.md) for more details.

See [the guide to adding goals and tools](./adding-goals-and-tools.md) for more ways you can add features.

## For Temporal SAs
Check out the [slides](https://docs.google.com/presentation/d/1wUFY4v17vrtv8llreKEBDPLRtZte3FixxBUn0uWy5NU/edit#slide=id.g3333e5deaa9_0_0) here and the enablement guide here (TODO).<|MERGE_RESOLUTION|>--- conflicted
+++ resolved
@@ -21,180 +21,13 @@
 ## Architecture
 See [the architecture guide](./architecture.md).
 
-<<<<<<< HEAD
 ## Productionalization & Adding Features
 - In a prod setting, I would need to ensure that payload data is stored separately (e.g. in S3 or a noSQL db - the claim-check pattern), or otherwise 'garbage collected'. Without these techniques, long conversations will fill up the workflow's conversation history, and start to breach Temporal event history payload limits.
 - A single worker can easily support many workflows - setting workflow ID differently would enable this.
 - Continue-as-new shouldn't be a big consideration for this use case (as it would take many conversational turns to trigger). Regardless, we should verify that it's able to carry the agent state over to the new workflow execution.
 - Perhaps the UI should show when the LLM response is being retried (i.e. activity retry attempt because the LLM provided bad output)
 - Tests would be nice! [See tests](./tests/).
-=======
-The agent can be configured to pursue different goals using the `AGENT_GOAL` environment variable in your `.env` file.
 
-#### Goal: Find an event in Australia / New Zealand, book flights to it and invoice the user for the cost
-- `AGENT_GOAL=goal_event_flight_invoice` (default) - Helps users find events, book flights, and arrange train travel with invoice generation
-    - This is the scenario in the video above
-
-#### Goal: Find a Premier League match, book train tickets to it and invoice the user for the cost
-- `AGENT_GOAL=goal_match_train_invoice` - Focuses on Premier League match attendance with train booking and invoice generation
-    - This goal was part of [Temporal's Replay 2025 conference keynote demo](https://www.youtube.com/watch?v=YDxAWrIBQNE)
-    - Note, there is failure built in to this demo (the train booking step) to show how the agent can handle failures and retry. See Tool Configuration below for details.
-
-If not specified, the agent defaults to `goal_event_flight_invoice`. Each goal comes with its own set of tools and conversation flows designed for specific use cases. You can examine `tools/goal_registry.py` to see the detailed configuration of each goal.
-
-See the next section for tool configuration for each goal.
-
-### Tool Configuration
-
-#### Agent Goal: goal_event_flight_invoice (default)
-* The agent uses a mock function to search for events. This has zero configuration.
-* By default the agent uses a mock function to search for flights.
-    * If you want to use the real flights API, go to `tools/search_flights.py` and replace the `search_flights` function with `search_flights_real_api` that exists in the same file.
-    * It's free to sign up at [RapidAPI](https://rapidapi.com/apiheya/api/sky-scrapper)
-    * This api might be slow to respond, so you may want to increase the start to close timeout, `TOOL_ACTIVITY_START_TO_CLOSE_TIMEOUT` in `workflows/workflow_helpers.py`
-* Requires a Stripe key for the `create_invoice` tool. Set this in the `STRIPE_API_KEY` environment variable in .env
-    * It's free to sign up and get a key at [Stripe](https://stripe.com/)
-        * Set permissions for read-write on: `Credit Notes, Invoices, Customers and Customer Sessions`
-    * If you're lazy go to `tools/create_invoice.py` and replace the `create_invoice` function with the mock `create_invoice_example` that exists in the same file.
-
-#### Agent Goal: goal_match_train_invoice
-NOTE: This goal was developed for an on-stage demo and has failure (and its resolution) built in to show how the agent can handle failures and retry.
-* Finding a match requires a key from [Football Data](https://www.football-data.org). Sign up for a free account, then see the 'My Account' page to get your API token. Set `FOOTBALL_DATA_API_KEY` to this value.
-    * If you're lazy go to `tools/search_fixtures.py` and replace the `search_fixtures` function with the mock `search_fixtures_example` that exists in the same file.
-* We use a mock function to search for trains. Start the train API server to use the real API: `python thirdparty/train_api.py`
-* * The train activity is 'enterprise' so it's written in C# and requires a .NET runtime. See the [.NET backend](#net-(enterprise)-backend) section for details on running it.
-* Requires a Stripe key for the `create_invoice` tool. Set this in the `STRIPE_API_KEY` environment variable in .env
-    * It's free to sign up and get a key at [Stripe](https://stripe.com/)
-    * If you're lazy go to `tools/create_invoice.py` and replace the `create_invoice` function with the mock `create_invoice_example` that exists in the same file.
-
-### LLM Provider Configuration
-
-The agent can use OpenAI's GPT-4o, Google Gemini, Anthropic Claude, or a local LLM via Ollama. Set the `LLM_PROVIDER` environment variable in your `.env` file to choose the desired provider:
-
-- `LLM_PROVIDER=openai` for OpenAI's GPT-4o
-- `LLM_PROVIDER=google` for Google Gemini
-- `LLM_PROVIDER=anthropic` for Anthropic Claude
-- `LLM_PROVIDER=deepseek` for DeepSeek-V3
-- `LLM_PROVIDER=ollama` for running LLMs via [Ollama](https://ollama.ai) (not recommended for this use case)
-
-### Option 1: OpenAI
-
-If using OpenAI, ensure you have an OpenAI key for the GPT-4o model. Set this in the `OPENAI_API_KEY` environment variable in `.env`.
-
-### Option 2: Google Gemini
-
-To use Google Gemini:
-
-1. Obtain a Google API key and set it in the `GOOGLE_API_KEY` environment variable in `.env`.
-2. Set `LLM_PROVIDER=google` in your `.env` file.
-
-### Option 3: Anthropic Claude (recommended)
-
-I find that Claude Sonnet 3.5 performs better than the other hosted LLMs for this use case.
-
-To use Anthropic:
-
-1. Obtain an Anthropic API key and set it in the `ANTHROPIC_API_KEY` environment variable in `.env`.
-2. Set `LLM_PROVIDER=anthropic` in your `.env` file.
-
-### Option 4: Deepseek-V3
-
-To use Deepseek-V3:
-
-1. Obtain a Deepseek API key and set it in the `DEEPSEEK_API_KEY` environment variable in `.env`.
-2. Set `LLM_PROVIDER=deepseek` in your `.env` file.
-
-### Option 5: Local LLM via Ollama (not recommended)
-
-To use a local LLM with Ollama:
-
-1. Install [Ollama](https://ollama.com) and the [Qwen2.5 14B](https://ollama.com/library/qwen2.5) model.
-   - Run `ollama run <OLLAMA_MODEL_NAME>` to start the model. Note that this model is about 9GB to download.
-   - Example: `ollama run qwen2.5:14b`
-
-2. Set `LLM_PROVIDER=ollama` in your `.env` file and `OLLAMA_MODEL_NAME` to the name of the model you installed.
-
-Note: I found the other (hosted) LLMs to be MUCH more reliable for this use case. However, you can switch to Ollama if desired, and choose a suitably large model if your computer has the resources.
-
-## Configuring Temporal Connection
-
-By default, this application will connect to a local Temporal server (`localhost:7233`) in the default namespace, using the `agent-task-queue` task queue. You can override these settings in your `.env` file.
-
-### Use Temporal Cloud
-
-See [.env.example](.env.example) for details on connecting to Temporal Cloud using mTLS or API key authentication.
-
-[Sign up for Temporal Cloud](https://temporal.io/get-cloud)
-
-### Use a local Temporal Dev Server
-
-On a Mac
-```bash
-brew install temporal
-temporal server start-dev
-```
-See the [Temporal documentation](https://learn.temporal.io/getting_started/python/dev_environment/) for other platforms.
-
-
-## Running the Application
-
-### Python Backend
-
-Requires [Poetry](https://python-poetry.org/) to manage dependencies.
-
-1. `python -m venv venv`
-
-2. `source venv/bin/activate`
-
-3. `poetry install`
-
-Run the following commands in separate terminal windows:
-
-1. Start the Temporal worker:
-```bash
-poetry run python scripts/run_worker.py
-```
-
-2. Start the API server:
-```bash
-poetry run uvicorn api.main:app --reload
-```
-Access the API at `/docs` to see the available endpoints.
-
-### React UI
-Start the frontend:
-```bash
-cd frontend
-npm install
-npx vite
-```
-Access the UI at `http://localhost:5173`
-
-### Python Search Trains API
-> Agent Goal: goal_match_train_invoice only
-
-Required to search and book trains!
-```bash
-poetry run python thirdparty/train_api.py
-
-# example url
-# http://localhost:8080/api/search?from=london&to=liverpool&outbound_time=2025-04-18T09:00:00&inbound_time=2025-04-20T09:00:00
-```
-
-### Python Train Legacy Worker
-> Agent Goal: goal_match_train_invoice only
-
-These are Python activities that fail (raise NotImplemented) to show how Temporal handles a failure. You can run these activities with.
-
-```bash
-poetry run python scripts/run_legacy_worker.py 
-```
-
-The activity will fail and be retried infinitely. To rescue the activity (and its corresponding workflows), kill the worker and run the .NET one in the section below.
-
-### .NET (enterprise) Worker ;)
-> Agent Goal: goal_match_train_invoice only
->>>>>>> 10acca51
 
 See [the todo](./todo.md) for more details.
 
